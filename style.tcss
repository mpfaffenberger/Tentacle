--- conflicted
+++ resolved
@@ -219,8 +219,4 @@
 /* Tree node styling */
 Tree > .tree--node {
     padding: 0 1;
-}
-<<<<<<< HEAD
-=======
-
->>>>>>> ac3f0310
+}